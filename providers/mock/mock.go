package mock

import (
	"context"
	"encoding/json"
	"fmt"
	"io"
	"io/ioutil"
	"log"
	"time"

	"github.com/cpuguy83/strongerrors"
	"github.com/virtual-kubelet/virtual-kubelet/providers"
	"k8s.io/api/core/v1"
	"k8s.io/apimachinery/pkg/api/resource"
	metav1 "k8s.io/apimachinery/pkg/apis/meta/v1"
	"k8s.io/apimachinery/pkg/types"
	"k8s.io/client-go/tools/remotecommand"
)

const (
	// Provider configuration defaults.
	defaultCPUCapacity    = "20"
	defaultMemoryCapacity = "100Gi"
	defaultPodCapacity    = "20"
)

// MockProvider implements the virtual-kubelet provider interface and stores pods in memory.
type MockProvider struct {
	NodeName           string
	OSType             string
	InternalIP         string
	DaemonEndpointPort int32
	Pods               map[string]*v1.Pod
	Config             MockConfig
}

// MockConfig contains a mock virtual-kubelet's configurable parameters.
type MockConfig struct {
	CPU    string `json:"cpu,omitempty"`
	Memory string `json:"memory,omitempty"`
	Pods   string `json:"pods,omitempty"`
}

// NewMockProvider creates a new MockProvider
func NewMockProvider(providerConfig, nodeName, operatingSystem string, internalIP string, daemonEndpointPort int32) (*MockProvider, error) {
	config, err := loadConfig(providerConfig, nodeName)
	if err != nil {
		return nil, err
	}

	provider := MockProvider{
		NodeName:           nodeName,
		OSType:             operatingSystem,
		InternalIP:         internalIP,
		DaemonEndpointPort: daemonEndpointPort,
		Pods:               make(map[string]*v1.Pod),
		Config:             config,
	}
	return &provider, nil
}

// loadConfig loads the given json configuration files.

func loadConfig(providerConfig, nodeName string) (config MockConfig, err error) {
	data, err := ioutil.ReadFile(providerConfig)
	if err != nil {
		return config, err
	}
	configMap := map[string]MockConfig{}
	err = json.Unmarshal(data, &configMap)
	if err != nil {
		return config, err
	}
	if _, exist := configMap[nodeName]; exist {
		config = configMap[nodeName]
		if config.CPU == "" {
			config.CPU = defaultCPUCapacity
		}
		if config.Memory == "" {
			config.Memory = defaultMemoryCapacity
		}
		if config.Pods == "" {
			config.Pods = defaultPodCapacity
		}
	}

	if _, err = resource.ParseQuantity(config.CPU); err != nil {
		return config, fmt.Errorf("Invalid CPU value %v", config.CPU)
	}
	if _, err = resource.ParseQuantity(config.Memory); err != nil {
		return config, fmt.Errorf("Invalid memory value %v", config.Memory)
	}
	if _, err = resource.ParseQuantity(config.Pods); err != nil {
		return config, fmt.Errorf("Invalid pods value %v", config.Pods)
	}
	return config, nil
}

// CreatePod accepts a Pod definition and stores it in memory.
func (p *MockProvider) CreatePod(ctx context.Context, pod *v1.Pod) error {
	log.Printf("receive CreatePod %q\n", pod.Name)

	key, err := buildKey(pod)
	if err != nil {
		return err
	}

	p.Pods[key] = pod

	return nil
}

// UpdatePod accepts a Pod definition and updates its reference.
func (p *MockProvider) UpdatePod(ctx context.Context, pod *v1.Pod) error {
	log.Printf("receive UpdatePod %q\n", pod.Name)

	key, err := buildKey(pod)
	if err != nil {
		return err
	}

	p.Pods[key] = pod

	return nil
}

// DeletePod deletes the specified pod out of memory.
func (p *MockProvider) DeletePod(ctx context.Context, pod *v1.Pod) (err error) {
	log.Printf("receive DeletePod %q\n", pod.Name)

	key, err := buildKey(pod)
	if err != nil {
		return err
	}

<<<<<<< HEAD
	delete(p.Pods, key)
=======
	if _, exists := p.pods[key]; !exists {
		return strongerrors.NotFound(fmt.Errorf("pod not found"))
	}

	delete(p.pods, key)
>>>>>>> cd42fdd7

	return nil
}

// GetPod returns a pod by name that is stored in memory.
func (p *MockProvider) GetPod(ctx context.Context, namespace, name string) (pod *v1.Pod, err error) {
	log.Printf("receive GetPod %q\n", name)

	key, err := buildKeyFromNames(namespace, name)
	if err != nil {
		return nil, err
	}

	if pod, ok := p.Pods[key]; ok {
		return pod, nil
	}

	return nil, nil
}

// GetContainerLogs retrieves the logs of a container by name from the provider.
func (p *MockProvider) GetContainerLogs(ctx context.Context, namespace, podName, containerName string, tail int) (string, error) {
	log.Printf("receive GetContainerLogs %q\n", podName)
	return "", nil
}

// Get full pod name as defined in the provider context
// TODO: Implementation
func (p *MockProvider) GetPodFullName(namespace string, pod string) string {
	return ""
}

// ExecInContainer executes a command in a container in the pod, copying data
// between in/out/err and the container's stdin/stdout/stderr.
func (p *MockProvider) ExecInContainer(name string, uid types.UID, container string, cmd []string, in io.Reader, out, err io.WriteCloser, tty bool, resize <-chan remotecommand.TerminalSize, timeout time.Duration) error {
	log.Printf("receive ExecInContainer %q\n", container)
	return nil
}

// GetPodStatus returns the status of a pod by name that is "running".
// returns nil if a pod by that name is not found.
func (p *MockProvider) GetPodStatus(ctx context.Context, namespace, name string) (*v1.PodStatus, error) {
	log.Printf("receive GetPodStatus %q\n", name)

	now := metav1.NewTime(time.Now())

	status := &v1.PodStatus{
		Phase:     v1.PodRunning,
		HostIP:    "1.2.3.4",
		PodIP:     "5.6.7.8",
		StartTime: &now,
		Conditions: []v1.PodCondition{
			{
				Type:   v1.PodInitialized,
				Status: v1.ConditionTrue,
			},
			{
				Type:   v1.PodReady,
				Status: v1.ConditionTrue,
			},
			{
				Type:   v1.PodScheduled,
				Status: v1.ConditionTrue,
			},
		},
	}

	pod, err := p.GetPod(ctx, namespace, name)
	if err != nil {
		return status, err
	}

	for _, container := range pod.Spec.Containers {
		status.ContainerStatuses = append(status.ContainerStatuses, v1.ContainerStatus{
			Name:         container.Name,
			Image:        container.Image,
			Ready:        true,
			RestartCount: 0,
			State: v1.ContainerState{
				Running: &v1.ContainerStateRunning{
					StartedAt: now,
				},
			},
		})
	}

	return status, nil
}

// GetPods returns a list of all pods known to be "running".
func (p *MockProvider) GetPods(ctx context.Context) ([]*v1.Pod, error) {
	log.Printf("receive GetPods\n")

	var pods []*v1.Pod

	for _, pod := range p.Pods {
		pods = append(pods, pod)
	}

	return pods, nil
}

// Capacity returns a resource list containing the capacity limits.
func (p *MockProvider) Capacity(ctx context.Context) v1.ResourceList {
	return v1.ResourceList{
		"cpu":    resource.MustParse(p.Config.CPU),
		"memory": resource.MustParse(p.Config.Memory),
		"pods":   resource.MustParse(p.Config.Pods),
	}
}

// NodeConditions returns a list of conditions (Ready, OutOfDisk, etc), for updates to the node status
// within Kubernetes.
func (p *MockProvider) NodeConditions(ctx context.Context) []v1.NodeCondition {
	// TODO: Make this configurable
	return []v1.NodeCondition{
		{
			Type:               "Ready",
			Status:             v1.ConditionTrue,
			LastHeartbeatTime:  metav1.Now(),
			LastTransitionTime: metav1.Now(),
			Reason:             "KubeletReady",
			Message:            "kubelet is ready.",
		},
		{
			Type:               "OutOfDisk",
			Status:             v1.ConditionFalse,
			LastHeartbeatTime:  metav1.Now(),
			LastTransitionTime: metav1.Now(),
			Reason:             "KubeletHasSufficientDisk",
			Message:            "kubelet has sufficient disk space available",
		},
		{
			Type:               "MemoryPressure",
			Status:             v1.ConditionFalse,
			LastHeartbeatTime:  metav1.Now(),
			LastTransitionTime: metav1.Now(),
			Reason:             "KubeletHasSufficientMemory",
			Message:            "kubelet has sufficient memory available",
		},
		{
			Type:               "DiskPressure",
			Status:             v1.ConditionFalse,
			LastHeartbeatTime:  metav1.Now(),
			LastTransitionTime: metav1.Now(),
			Reason:             "KubeletHasNoDiskPressure",
			Message:            "kubelet has no disk pressure",
		},
		{
			Type:               "NetworkUnavailable",
			Status:             v1.ConditionFalse,
			LastHeartbeatTime:  metav1.Now(),
			LastTransitionTime: metav1.Now(),
			Reason:             "RouteCreated",
			Message:            "RouteController created a route",
		},
	}

}

// NodeAddresses returns a list of addresses for the node status
// within Kubernetes.
func (p *MockProvider) NodeAddresses(ctx context.Context) []v1.NodeAddress {
	return []v1.NodeAddress{
		{
			Type:    "InternalIP",
			Address: p.InternalIP,
		},
	}
}

// NodeDaemonEndpoints returns NodeDaemonEndpoints for the node status
// within Kubernetes.
func (p *MockProvider) NodeDaemonEndpoints(ctx context.Context) *v1.NodeDaemonEndpoints {
	return &v1.NodeDaemonEndpoints{
		KubeletEndpoint: v1.DaemonEndpoint{
			Port: p.DaemonEndpointPort,
		},
	}
}

// OperatingSystem returns the operating system for this provider.
// This is a noop to default to Linux for now.
func (p *MockProvider) OperatingSystem() string {
	return providers.OperatingSystemLinux
}

func buildKeyFromNames(namespace string, name string) (string, error) {
	return fmt.Sprintf("%s-%s", namespace, name), nil
}

// buildKey is a helper for building the "key" for the providers pod store.
func buildKey(pod *v1.Pod) (string, error) {
	if pod.ObjectMeta.Namespace == "" {
		return "", fmt.Errorf("pod namespace not found")
	}

	if pod.ObjectMeta.Name == "" {
		return "", fmt.Errorf("pod name not found")
	}

	return buildKeyFromNames(pod.ObjectMeta.Namespace, pod.ObjectMeta.Name)
}<|MERGE_RESOLUTION|>--- conflicted
+++ resolved
@@ -134,15 +134,11 @@
 		return err
 	}
 
-<<<<<<< HEAD
-	delete(p.Pods, key)
-=======
 	if _, exists := p.pods[key]; !exists {
 		return strongerrors.NotFound(fmt.Errorf("pod not found"))
 	}
 
 	delete(p.pods, key)
->>>>>>> cd42fdd7
 
 	return nil
 }
